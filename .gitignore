--- conflicted
+++ resolved
@@ -1,12 +1,3 @@
-<<<<<<< HEAD
-# log files
-*.log
-
-# cache
-*.cache
-.mypy_cache/
-*/__pycache__/
-=======
 # Byte-compiled / optimized / DLL files
 __pycache__/
 *.py[cod]
@@ -189,4 +180,8 @@
 # Project specific
 debug/
 *.log
->>>>>>> 9c10b700
+
+# cache
+*.cache
+.mypy_cache/
+*/__pycache__/